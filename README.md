
<div align="center">

<div style="line-height: 1.0;">
  <h1 style="font-size: 3em; font-weight: bold; margin: 0; border: none; padding: 0;">UnstableBaselines</h1>
</div>



An Async, Online, Multi-Trun, Multi-Agent RL library for training reasoning models on TextArena games.

<h3>

[Documentation](https://github.com/LeonGuertler/UnstableBaselines/blob/main/unstable/documentation.md)

</h3>

[![GitHub Repo stars](https://img.shields.io/github/stars/LeonGuertler/UnstableBaselines)](https://github.com/LeonGuertler/UnstableBaselines/stargazers)
[![Discord](https://img.shields.io/discord/1257951838322561075?color=7289DA&label=Discord)](https://discord.gg/KPacHzK23e)
[![TextArena](https://img.shields.io/badge/TextArena-v0.6.9-181717)](https://github.com/LeonGuertler/TextArena)

</div>

---
> **Work in progress — interfaces will change.**

## Updates
* 23/06/2025: Early release of the pip package (`pip install unstable-rl`)
* 22/06/2025: Early release of the code base


## Introduction
UnstableBaselines is an Async-, Online-, Multi-Agent RL library focused on simplicity and hackability. Since multiple recent papers showed the sufficiency of LoRA for reasoning tuning, and the fact that opponent sampling for self-play strategies beyond mirror self-play work best when using LoRA weights (since vLLM allows for hot-swapping), we built UnstableBaselines as a LoRA first RL library. We tried to keep the code as straight forward as possible. It is currently around **1.2K** lines long and semi-readable. The main focus of unstable-baselines is to enable fast prototyping/research. For something a bit more production ready we recommend to use [oat](https://github.com/sail-sg/oat) or [verifiers](https://github.com/willccbb/verifiers).



## Key Features
* **Asynchronous collection & learning** – actors generate data while learners train.
* **Multi‑agent, multi‑turn** focus with self‑play or fixed opponents.
* **LoRA‑first** fine‑tuning workflow for fast, lightweight updates.
* **Composable reward transforms** at step, game, and sampling stages.


## Structure
```
    ┌───────────────┐                           ┌───────────────┐                           ┌───────────────┐
    │               │    Register new lora      │               │        Get Loss &         │               │
    │   Model Pool  │◀──────────────────────────│    Learner    │◀─────────────────────────▶│   Algorithm   │
    │               │       checkpoint          │               │      update weights       │               │
    └───────────────┘                           └───────────────┘                           └───────────────┘ 
           ▲ │                                         ▲ │ 
           │ │ Sample                        If enough │ │ Check if enough
    Update │ │ Opponent                     data, pull │ │ data for training
 Trueskill │ │                          the next batch │ │ is available
           │ ▼                                         │ ▼
    ┌───────────────┐                           ┌───────────────┐                      
    │               │     Process and store     │               │                      
    │   Collector   │──────────────────────────▶│   StepBuffer  │                      
    │               │  collected Trajectories   │               │                      
    └───────────────┘                           └───────────────┘                      
           ▲ │                      
           │ │ Maintain     
    return │ │ Pool of 
Trajectory │ │ n parallel      
           │ │ workers   
           │ ▼
     ┌─────────────┐
     │  run_game() │
     │  train\eval │
     └─────────────┘
```

## Installation

```bash
# build TextArena v0.6.9 (until it’s on PyPI)
git clone https://github.com/LeonGuertler/TextArena.git
cd TextArena
git checkout v0.6.9
pip install -e .
cd ..

# install UnstableBaselines
pip install unstable-rl
```

## Example
<<<<<<< HEAD
To get you started, in this short example we will run you through the process of training `Qwen3-1.7B-Base` via **mirror self-play** on _SimpleTak_ and evaluating it against `google/gemini-2.0-flash-lite-001` on _SimpleTak_ and _KuhnPoker_. We will be running the experiments on 3xRTX6000 ada. If you are limited to 24gb of vRam, you can reduce the `MAX_TRAIN_SEQ_LEN` to around _2500_; this means that the model will only be trained on the first 2500 prompt+answer tokens, but can still generate answer that are longer than that. Since (in our experience) models tend to shorten their reasoning throughout training, this works very well.
=======
To get you started, in this short example we will run you through the process of training `Qwen3-1.7B-Base` via **mirror self-play** on _SimpleTak_ and evaluating it against `google/gemini-2.0-flash-lite-001` on _SimpleTak_ and _KuhnPoker_. We will be running the experiments on 3xRTX6000 ada. If you are limited to 24gb of vRam, you can reduce the `MAX_TRAIN_SEQ_LEN` to around _2500_ (this means that the model will only be trained on the first 2500 prompt+answer tokens, but can still generate answer that are longer than that. Since (in our experience) models tend to shorten their reasoning throughout training, this works very well.
>>>>>>> d93f262e


### Training script

```python
import ray, unstable
import unstable.reward_transformations as retra

ray.init(namespace="unstable")

tracker = unstable.Tracker.options(name="Tracker").remote(run_name="demo", wandb_project="UB")

step_buffer = unstable.StepBuffer.options(name="StepBuffer").remote(
    max_buffer_size=768, 
    tracker=tracker,
    final_reward_transformation=retra.ComposeFinalRewardTransforms([retra.RoleAdvantageByEnvFormatter()]),
    step_reward_transformation=retra.ComposeStepRewardTransforms([retra.RewardForFormat(1.5), retra.PenaltyForInvalidMove(1.0, -1.0)]),
    sampling_reward_transformation=retra.ComposeSamplingRewardTransforms([retra.NormalizeRewardsByEnv(True)]),
)

model_pool = unstable.ModelPool.options(name="ModelPool").remote(sample_mode="mirror", max_active_lora=3, tracker=tracker)
ray.get(model_pool.add_checkpoint.remote(path=None, iteration=-1)) # set initial checkpoint as no LoRA

lora_cfg = {
    "lora_rank": 32, "lora_alpha": 32, "lora_dropout": 0.0,
    "target_modules": ["q_proj","k_proj","v_proj","o_proj","gate_proj", "up_proj","down_proj"]
}
collector = unstable.Collector.options(name="Collector").remote(
    num_actors=2, 
    step_buffer=step_buffer, 
    model_pool=model_pool, 
    tracker=tracker,
    vllm_config={
        "model_name": "Qwen/Qwen3-1.7B-base", 
        "max_parallel_seq": 128,
        "max_tokens": 4096, 
        "max_loras": 5, 
        "lora_config": lora_cfg, 
        "max_model_len": 8192
    },
    training_envs=[("SimpleTak-v0-train", 2, "qwen3-zs")], # (env-id, num players, prompt template)
    evaluation_envs=[("SimpleTak-v0-train", 2, "qwen3-zs"), ("KuhnPoker-v0-train", 2, "qwen3-zs")],
    evaluation_opponent="google/gemini-2.0-flash-lite-001",
)

learner = unstable.StandardLearner.options(num_gpus=1, name="Learner").remote(
    model_name="Qwen/Qwen3-1.7B-base", 
    step_buffer=step_buffer,
    model_pool=model_pool,
    tracker=tracker,
    algorithm=unstable.algorithms.Reinforce(),
    batch_size=384,
    mini_batch_size=1,
    learning_rate=1e-5,
    grad_clip=0.2,
    lora_cfg=lora_cfg,
    activation_checkpointing=False,
    gradient_checkpointing=False,
    max_train_len=None, # always train on the full sequence
    max_generation_len=4096, # important for Dr. GRPO
)

# start the collection and training loops
collector.collect.remote(num_workers=384, num_eval_workers=16)  
ray.get(learner.train.remote(200)) # total update steps
```
In a Nutshell, the **Collector** will maintain `384` and `16` in parallel running collection and evaluation games (respectively). Whenever a game finishes, the trajectory is passed to the **StepBuffer** and a new game is started. The **StepBuffer** splits each trajectory into steps and applies the specified reward transformations (on the game and step level first; and batch level once the Learner pulls the next batch).

The **Learner** will periodically (once every 0.2 seconds) check if the **StepBuffer** has accumulated enough data for training. If so, it'll request a full training batch from the **StepBuffer**, train on the data, and push the new set of LoRA weights to the **ModelPool**.

The **Collector** will keep collecting episodes until the Learner tells it to stop (in this case, after `200` update steps).


### Monitoring Progress
If you want to monitor key metrics (in addition to logging them via W&B) during training you can run the following command in a seperate terminal:
```bash
python3 -m unstable.terminal_interface
```
The rendered interface will currently look something like this: (please not that it might change in the future as UnstableBaselines is very much still under development)
![](https://github.com/LeonGuertler/UnstableBaselines/blob/main/_docs/terminal_interface.gif)
The .gif doesn't do it justice, looks nice when you run it yourself haha.

### Results
Since we set `num_eval_workers=16`, throughout training there are always 16 eval games running in parallel (using the most recent lora checkpoint). Running 200 learner steps took a total of ~12h on the 3xRTX6000 ada setup we used.
<picture>
  <source media="(prefers-color-scheme: dark)" srcset="https://github.com/LeonGuertler/UnstableBaselines/blob/main/_docs/results_plot_dark.png">
  <source media="(prefers-color-scheme: light)" srcset="https://github.com/LeonGuertler/UnstableBaselines/blob/main/_docs/results_plot_light.png">
  <img src="https://github.com/LeonGuertler/UnstableBaselines/blob/main/_docs/results_plot_light.png" alt="Results Plot">
</picture>

As can be seen in the plots the Win-Rate against a fixed opponent (in this case `google/gemini-2.0-flash-lite-001`) improves significantly for both the training and evaluation environment, showing that at least some of learned reasoning patterns generalize to other tasks and problems.



## Collaboration
Developed in partnership with [PlasticLabs](https://plasticlabs.ai/).

<<<<<<< HEAD
## Papers
We built this code-base as part of our research on self-play for reasoning models on text based games. We hope to finish and release both papers (one focused on the paradigm and one focused on the "scaling-laws" and analysis thereof) within the next couple of weeks!


## Citation

If you use **UnstableBaselines** in your research, please cite:

TODO
<!-- [![DOI](https://zenodo.org/badge/DOI/10.5281/zenodo.1234567.svg)](https://doi.org/10.5281/zenodo.1234567) -->
=======
## Paper & Citation
We built this code-base as part of our research on self-play for reasoning models on text based games. We hope to finish and release those works within the next couple of weeks!
>>>>>>> d93f262e
<|MERGE_RESOLUTION|>--- conflicted
+++ resolved
@@ -85,11 +85,7 @@
 ```
 
 ## Example
-<<<<<<< HEAD
 To get you started, in this short example we will run you through the process of training `Qwen3-1.7B-Base` via **mirror self-play** on _SimpleTak_ and evaluating it against `google/gemini-2.0-flash-lite-001` on _SimpleTak_ and _KuhnPoker_. We will be running the experiments on 3xRTX6000 ada. If you are limited to 24gb of vRam, you can reduce the `MAX_TRAIN_SEQ_LEN` to around _2500_; this means that the model will only be trained on the first 2500 prompt+answer tokens, but can still generate answer that are longer than that. Since (in our experience) models tend to shorten their reasoning throughout training, this works very well.
-=======
-To get you started, in this short example we will run you through the process of training `Qwen3-1.7B-Base` via **mirror self-play** on _SimpleTak_ and evaluating it against `google/gemini-2.0-flash-lite-001` on _SimpleTak_ and _KuhnPoker_. We will be running the experiments on 3xRTX6000 ada. If you are limited to 24gb of vRam, you can reduce the `MAX_TRAIN_SEQ_LEN` to around _2500_ (this means that the model will only be trained on the first 2500 prompt+answer tokens, but can still generate answer that are longer than that. Since (in our experience) models tend to shorten their reasoning throughout training, this works very well.
->>>>>>> d93f262e
 
 
 ### Training script
@@ -187,7 +183,7 @@
 ## Collaboration
 Developed in partnership with [PlasticLabs](https://plasticlabs.ai/).
 
-<<<<<<< HEAD
+
 ## Papers
 We built this code-base as part of our research on self-play for reasoning models on text based games. We hope to finish and release both papers (one focused on the paradigm and one focused on the "scaling-laws" and analysis thereof) within the next couple of weeks!
 
@@ -198,7 +194,3 @@
 
 TODO
 <!-- [![DOI](https://zenodo.org/badge/DOI/10.5281/zenodo.1234567.svg)](https://doi.org/10.5281/zenodo.1234567) -->
-=======
-## Paper & Citation
-We built this code-base as part of our research on self-play for reasoning models on text based games. We hope to finish and release those works within the next couple of weeks!
->>>>>>> d93f262e
