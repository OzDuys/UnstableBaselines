import re, math, ray, hashlib
import os, wandb, datetime
import numpy as np
from collections import Counter, deque
from typing import List, Dict, Optional, Tuple, Callable

# local imports
from unstable.core import Trajectory, Step
from unstable.utils.local_files import write_eval_data_to_file


@ray.remote
class WandBTracker:
    def __init__(
        self, 
        wandb_run_name: str,
        ma_range: int = 100,
        output_dir: Optional[str] = None,
        wandb_project_name: str= "UnstableBaselines",
        exploration_env_id: Optional[List[str]] = [],
    ):
        self.ma_range = ma_range
        self.wandb_name = wandb_run_name
        self.exploration_env_id = exploration_env_id
        self._build_output_dir(output_dir=output_dir) 

        wandb.init(project=wandb_project_name, name=self.wandb_name)
        self.metrics = {"collection": {"all": {}}, "evaluation": {"all": {}}, "exploration": {"all": {}}} # Metric containers
        self.eval_iter_metrics = {} # use iteration as key, when full, log and clear to save space
        self.eval_ep_count = {"all":0}; self.num_trajectories = {"all":0}; self.player_turns = {"all": {"Global": 0}}; self.counters = {} # Core counters
        self.mean_metrics = ["Player Rewards", "Game Length", "Response Length (avg char)", "Observation Length (avg char)"]


    def _build_output_dir(self, output_dir):
        self.output_dir = os.path.join("outputs", str(datetime.datetime.now().strftime('%Y-%m-%d')), str(datetime.datetime.now().strftime('%H-%M-%S')), self.wandb_name) if not output_dir else output_dir
        os.makedirs(self.output_dir)

        self.output_dir_train = os.path.join(self.output_dir, "training_data"); os.makedirs(self.output_dir_train, exist_ok=True)
        self.output_dir_eval = os.path.join(self.output_dir, "eval_data"); os.makedirs(self.output_dir_eval, exist_ok=True)
        self.output_dir_checkpoints = os.path.join(self.output_dir, "checkpoints"); os.makedirs(self.output_dir_checkpoints, exist_ok=True)

    def get_checkpoints_dir(self):
        return self.output_dir_checkpoints

    def get_train_dir(self):
        return self.output_dir_train

    def update_metric(self, name, value, prefix, env_id, mean=False):
        if mean and name not in self.mean_metrics: self.mean_metrics.append(name)
        if env_id not in self.metrics[prefix]: self.metrics[prefix][env_id] = {}
        if mean and name not in self.metrics[prefix][env_id]: 
            self.metrics[prefix][env_id][name] = deque(maxlen=self.ma_range)
        if mean: 
            self.metrics[prefix][env_id][name].append(value) 
        else: self.metrics[prefix][env_id][name] = value

        if mean and name not in self.metrics[prefix]["all"]: self.metrics[prefix]["all"][name] = deque(maxlen=self.ma_range)
        if mean: 
            self.metrics[prefix]["all"][name].append(value)
        else: self.metrics[prefix]["all"][name] = value

    def update_iteration_eval_metric(self, name, value, env_id, ckpt_iteration):
        if ckpt_iteration not in self.eval_iter_metrics: self.eval_iter_metrics[ckpt_iteration] = {}
        if env_id not in self.eval_iter_metrics[ckpt_iteration]: self.eval_iter_metrics[ckpt_iteration][env_id] = {}
        if name not in self.eval_iter_metrics[ckpt_iteration][env_id]: self.eval_iter_metrics[ckpt_iteration][env_id][name] = []
        self.eval_iter_metrics[ckpt_iteration][env_id][name].append(value)

    def log_metrics(self, prefix):
        for env_id in self.metrics[prefix]:
            tag  = f"{prefix} '{env_id}')"
            wandb_dict = {
                f"{tag}/Num Trajectories": self.num_trajectories[env_id] if prefix in ["collection", "exploration"] else self.eval_ep_count[env_id],
                **{f"{tag}/Player Turns ({i})": self.player_turns[env_id][i] for i in self.player_turns[env_id] if env_id in self.player_turns and prefix=="exploration"}
            }
            for name in self.metrics[prefix][env_id]:
                # if self.metrics[prefix][env_id][name]: # Does not log win_rate == 0
                wandb_dict[f"{tag}/{name}"] = np.mean(self.metrics[prefix][env_id][name]) if name in self.mean_metrics else self.metrics[prefix][env_id][name]
                if name in self.mean_metrics: wandb_dict[f"{tag}/{name} (std)"] = np.std(self.metrics[prefix][env_id][name])
            wandb.log(wandb_dict)

    def add_eval_episode(self, episode_info: list, final_reward: dict, current_ckpt_pid: int, env_id: str, ckpt_iteration: int):
        # check num players
        if len(final_reward) == 1: # single player env, just report the final reward
            self.update_iteration_eval_metric("Reward", final_reward[0], env_id, ckpt_iteration)
            self.update_iteration_eval_metric("Game Length", len(episode_info), env_id, ckpt_iteration)
            if len(self.eval_iter_metrics[ckpt_iteration][env_id]["Reward"]) >= self.args.eval_games_per_update_step: # log it
                wandb_dict = {f"Eval '{env_id}'/{name}": np.mean(self.eval_iter_metrics[ckpt_iteration][env_id][name]) for name in self.eval_iter_metrics[ckpt_iteration][env_id]}
                wandb_dict[f"Eval '{env_id}'/ckpt-iteration"] = ckpt_iteration
                wandb.log(wandb_dict)
            return

        if env_id not in self.eval_ep_count: self.eval_ep_count[env_id] = 0
        reward_current = final_reward[current_ckpt_pid]
        reward_other = final_reward[1-current_ckpt_pid]

        # Determine outcome
        outcome_metric = "Draw Rate"
        if reward_current > reward_other:
            outcome_metric = "Win Rate"
        elif reward_current < reward_other:
            outcome_metric = "Loss Rate"

        # Update outcome metrics
        for metric in ["Win Rate", "Loss Rate", "Draw Rate"]:
            self.update_metric(metric, int(metric == outcome_metric), "evaluation", env_id)
            self.update_iteration_eval_metric(metric, int(metric==outcome_metric), env_id, ckpt_iteration)
        self.update_metric("Game Length", len(episode_info), "evaluation", env_id) # Turn count
        self.update_iteration_eval_metric("Game Length",  len(episode_info), env_id, ckpt_iteration)  # Turn count

        # Save CSV
        self.log_metrics("evaluation")
        if episode_info:
            foldername = os.path.join(self.output_dir_eval, env_id)
            os.makedirs(foldername, exist_ok=True)
            filename = os.path.join(foldername, f"episode-{self.eval_ep_count[env_id]}-{outcome_metric.split()[0].lower()}.csv")
            write_eval_data_to_file(episode_info=episode_info, filename=filename)
            wandb.save(filename)
        self.eval_ep_count[env_id] += 1
        self.eval_ep_count["all"] += 1

        # check if we should log the iteration based results
        # if len(self.eval_iter_metrics[ckpt_iteration][env_id]["Game Length"]) >= self.args.eval_games_per_update_step: # log it
        #     wandb_dict = {f"Eval '{env_id}'/{name}": np.mean(self.eval_iter_metrics[ckpt_iteration][env_id][name]) for name in self.eval_iter_metrics[ckpt_iteration][env_id]}
        #     wandb_dict[f"Eval '{env_id}'/ckpt-iteration"] = ckpt_iteration
        #     wandb.log(wandb_dict)

    def add_trajectory(self, trajectory: Trajectory, player_id: int, env_id: str):
        n_turns = len(trajectory.pid)
        player_turns = sum(1 for pid in trajectory.pid if pid == player_id) 

        trajectory_counters = {"states": {}, "actions": {}}
        if env_id not in self.num_trajectories: self.num_trajectories[env_id] = 0; self.player_turns[env_id] = {'Global': 0}
        if env_id in self.exploration_env_id and env_id not in self.counters: self.counters[env_id] = {"Global": {"states": {}, "actions": {}, "trajectories": {}}, "last_100": {"actions": deque(maxlen=100)}}

        if len(trajectory.final_rewards) == 1:
            raw_current = 1 #trajectory.final_rewards[player_id]
            raw_prev = 1 #trajectory.final_rewards[1-player_id]
        else:
            raw_current = trajectory.final_rewards[player_id]
            raw_prev = trajectory.final_rewards[1-player_id]

        self.update_metric("Win Rate",  int(raw_current > raw_prev), "collection", env_id)
        self.update_metric("Loss Rate", int(raw_current < raw_prev), "collection", env_id)
        self.update_metric("Draw Rate", int(raw_current == raw_prev), "collection", env_id)
        self.update_metric("Invalid Move Rate", int(list(trajectory.final_rewards.values()) in [[0,-1], [-1,0]]), "collection", env_id)
        self.update_metric("Player Rewards", trajectory.final_rewards[player_id], "collection", env_id)
        self.update_metric(f"Player Rewards (pid={player_id})", trajectory.final_rewards[player_id], "collection", env_id)

        # Game structure
        n_turns = len(trajectory.pid)
        self.update_metric("Game Length", n_turns, "collection", env_id)
        for i in range(n_turns):
            if player_id==trajectory.pid[i]:
                self.player_turns[env_id][f'Turn {i}'] = self.player_turns[env_id].get(f'Turn {i}', 0) + 1
                self.update_metric("Format Success Rate", int(trajectory.format_feedbacks[i]["has_think"]), "collection", env_id)
                self.update_metric("Format Invalid Move Rate", int(trajectory.format_feedbacks[i]["invalid_move"]), "collection", env_id)
                self.update_metric("Response Length (avg char)", len(trajectory.actions[i]), "collection", env_id)
                self.update_metric("Observation Length (avg char)", len(trajectory.obs[i]), "collection", env_id)

                if env_id in self.exploration_env_id:
                    # Store states
                    state = hashlib.md5(str(trajectory.board_states[i]).encode()).hexdigest()
                    trajectory_counters["states"][state] = trajectory_counters["states"].get(state, 0) + 1
                    self.counters[env_id]["Global"]["states"][state] = self.counters[env_id]["Global"]["states"].get(state, 0) + 1

                    # Store actions
                    if f'Turn {i}' not in self.counters[env_id]: self.counters[env_id][f'Turn {i}'] = {"actions": {}, 'last_100': {"actions": deque(maxlen=100)}}
                    match = re.compile(r"\[\s*(\d+)\s*\]").search(trajectory.extracted_actions[i])
                    if not match or ("reason" in trajectory.infos[i] and "Invalid Move" in trajectory.infos[i]['reason']): action = '[]' 
                    else: action = match.group(1)
                    trajectory_counters["actions"][action] = trajectory_counters["actions"].get(action, 0) + 1
                    self.counters[env_id]["Global"]["actions"][action] = self.counters[env_id]["Global"]["actions"].get(action, 0) + 1
                    self.counters[env_id][f'Turn {i}']["actions"][action] = self.counters[env_id][f'Turn {i}']["actions"].get(action, 0) + 1
                    self.counters[env_id][f'Turn {i}']["last_100"]["actions"].append(action)
                    self.counters[env_id]["last_100"]["actions"].append(action)

                    # Update exploration-specific metrics
                    last_100_action_counts = dict(Counter(self.counters[env_id]["last_100"]["actions"]))
                    last_100_action_counts_turn = dict(Counter(self.counters[env_id][f'Turn {i}']["last_100"]["actions"]))
                    self.update_metric("State Entropy (Trajectory)", self._entropy(trajectory_counters["states"]), "exploration", env_id)
                    self.update_metric("Unique States Visited (Trajectory)", len(trajectory_counters["states"]), "exploration", env_id)
                    self.update_metric("State Entropy (Global)", self._entropy(self.counters[env_id]["Global"]["states"]), "exploration", env_id)
                    self.update_metric("Unique States Visited (Global)", len(self.counters[env_id]["Global"]["states"]), "exploration", env_id)
                    self.update_metric("Action Entropy (Trajectory)", self._entropy(trajectory_counters["actions"]), "exploration", env_id)
                    self.update_metric("Unique Actions (Trajectory)", len(trajectory_counters["actions"]), "exploration", env_id)
                    self.update_metric("Action Entropy (Last 100)", self._entropy(last_100_action_counts), "exploration", env_id)
                    self.update_metric("Unique Actions (Last 100)", len(last_100_action_counts), "exploration", env_id)
                    self.update_metric("Action Entropy (Global)", self._entropy(self.counters[env_id]["Global"]["actions"]), "exploration", env_id)
                    self.update_metric("Unique Actions (Global)", len(self.counters[env_id]["Global"]["actions"]), "exploration", env_id)
                    self.update_metric(f"Action Entropy (Global) (Turn {i})", self._entropy(self.counters[env_id][f'Turn {i}']["actions"]), "exploration", env_id)
                    self.update_metric(f"Unique Actions (Global) (Turn {i})", len(self.counters[env_id][f'Turn {i}']["actions"]), "exploration", env_id)
                    self.update_metric(f"Action Entropy (Last 100) (Turn {i})", self._entropy(last_100_action_counts_turn), "exploration", env_id)
                    self.update_metric(f"Unique Actions (Last 100) (Turn {i})", len(last_100_action_counts_turn), "exploration", env_id)

        if env_id in self.exploration_env_id:
            trajectory_signature = hashlib.md5(str(trajectory.board_states).encode()).hexdigest()
            self.counters[env_id]["Global"]["trajectories"][trajectory_signature] = self.counters[env_id]["Global"]["trajectories"].get(trajectory_signature, 0) + 1
            self.update_metric("Unique Trajectories", len(self.counters[env_id]["Global"]["trajectories"]), "exploration", env_id)
            self.log_metrics('exploration')

        self.num_trajectories[env_id] += 1
        self.num_trajectories["all"] += 1
        self.player_turns[env_id]["Global"] += player_turns
        self.player_turns["all"]["Global"] += player_turns  
        self.log_metrics("collection")

    def log_learner(self, wandb_dict):
        wandb.log(wandb_dict)

<<<<<<< HEAD
    def log_trueskill(self, step, uid, mu, sigma):
        wandb.log({f"trueskill/{uid}/mu": mu, f"trueskill/{uid}/sigma": sigma, "learner/step": step})

    def log_matchup_counts(self, step, counts: dict):
        # counts = {("ckpt-200","ckpt-195"): 17, ("ckpt-200","gemini"): 9, …}
        for (u1, u2), n in counts.items():
            wandb.log({f"matchups/{u1}_vs_{u2}": n, "learner/step": step})
=======
    @staticmethod
    def _entropy(counts: Dict[str, int]) -> float:
        total = sum(counts.values())
        return -sum((c / total) * math.log(c / total) for c in counts.values()) if total > 0.0 else 0.0
>>>>>>> 1876871f
<|MERGE_RESOLUTION|>--- conflicted
+++ resolved
@@ -207,7 +207,6 @@
     def log_learner(self, wandb_dict):
         wandb.log(wandb_dict)
 
-<<<<<<< HEAD
     def log_trueskill(self, step, uid, mu, sigma):
         wandb.log({f"trueskill/{uid}/mu": mu, f"trueskill/{uid}/sigma": sigma, "learner/step": step})
 
@@ -215,9 +214,8 @@
         # counts = {("ckpt-200","ckpt-195"): 17, ("ckpt-200","gemini"): 9, …}
         for (u1, u2), n in counts.items():
             wandb.log({f"matchups/{u1}_vs_{u2}": n, "learner/step": step})
-=======
+
     @staticmethod
     def _entropy(counts: Dict[str, int]) -> float:
         total = sum(counts.values())
         return -sum((c / total) * math.log(c / total) for c in counts.values()) if total > 0.0 else 0.0
->>>>>>> 1876871f
