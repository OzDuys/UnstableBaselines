import time, ray, unstable
import unstable.reward_transformations as retra

<<<<<<< HEAD
# always uses 1 learner and the remainder of the GPUS as actors
COLLECTION_WORKERS = 200
EVALUATION_WORKERS = 16
ITERATIONS = 200
MODEL_NAME = "Qwen/Qwen3-1.7B-Base"
# MODEL_NAME = "meta-llama/Llama-3.2-3B-Instruct"
=======
COLLECTION_WORKERS = 384
EVALUATION_WORKERS = 16
ITERATIONS = 200
MODEL_NAME = "Qwen/Qwen3-1.7B-Base"
>>>>>>> c84b1cea
BATCH_SIZE = 384
MINI_BATCH_SIZE = 1
BUFFER_SIZE = 384*2
LR = 1e-5
GRAD_CLIP = 0.2
MAX_TRAIN_SEQ_LEN = 3000
MAX_GENERATION_LENGTH = 4096 
<<<<<<< HEAD

# vRAM optimization
ACTIVATION_CHECKPOINTING = True
GRADIENT_CHECKPOINTING = True
USE_TRAINER_CACHE = False

=======
>>>>>>> c84b1cea

lora_config = {
    "lora_rank": 32, "lora_alpha": 32, "lora_dropout": 0.0,
    "target_modules": ["q_proj","k_proj","v_proj","o_proj","gate_proj", "up_proj","down_proj"]
}
vllm_config = {
    "model_name": MODEL_NAME, "temperature": 0.6, "max_tokens": MAX_GENERATION_LENGTH,
    "max_parallel_seq": 128, "max_loras": 8, "lora_config": lora_config,
    "max_model_len": 8192
}

# Ray init
ray.init(namespace="unstable")  

# initialize environment scheduler
env_sampler = unstable.samplers.env_samplers.UniformRandomEnvSampler(
    train_env_specs=[
<<<<<<< HEAD
        unstable.TrainEnvSpec(env_id="SimpleTak-v0-train", num_players=2, num_actors=2, prompt_template="qwen3-zs"),
        # unstable.TrainEnvSpec(env_id="SimpleTak-v0-train", num_players=2, num_actors=2, prompt_template="qwen3-zs"),
=======
        unstable.TrainEnvSpec(env_id="SimpleTak-v0-train", num_players=2, num_actors=2, prompt_template="qwen3-zs"), # if num_players == num_actors, it's mirror self-play and no opponents will be sampled
>>>>>>> c84b1cea
    ],
    eval_env_specs=[
        unstable.EvalEnvSpec(env_id="SimpleTak-v0-train", num_players=2, prompt_template="qwen3-zs"),
        unstable.EvalEnvSpec(env_id="KuhnPoker-v0-train", num_players=2, prompt_template="qwen3-zs"),
])

# Tracker
tracker = unstable.Tracker.options(name="Tracker").remote(
    run_name=f"Test-{MODEL_NAME.split('/')[-1]}-{env_sampler.env_list()}-{int(time.time())}", 
    wandb_project="UnstableBaselines"
) 

# initialize model registry
model_registry = unstable.ModelRegistry.options(name="ModelRegistry").remote(tracker=tracker)
ray.get(model_registry.add_checkpoint.remote(uid="base", path=None, iteration=0))
ray.get(model_registry.add_fixed.remote(name="google/gemini-2.0-flash-lite-001"))

# initialize model sampler
model_sampler = unstable.samplers.model_samplers.BaseModelSampler(model_registry=model_registry) 

# build game scheduler
game_scheduler = unstable.GameScheduler.options(name="GameScheduler").remote(model_sampler=model_sampler, env_sampler=env_sampler, logging_dir=ray.get(tracker.get_log_dir.remote()))
<<<<<<< HEAD




=======
>>>>>>> c84b1cea

# Data Buffer
step_buffer = unstable.EpisodeBuffer.options(name="Buffer").remote(
    max_buffer_size=BUFFER_SIZE, tracker=tracker,
    final_reward_transformation=retra.ComposeFinalRewardTransforms([retra.RoleAdvantageByEnvFormatter()]),
    step_reward_transformation=retra.ComposeStepRewardTransforms([retra.RewardForFormat(1.5), retra.PenaltyForInvalidMove(1.0, -1.0)]),
    sampling_reward_transformation=retra.ComposeSamplingRewardTransforms([retra.NormalizeRewardsByEnv(True)]),
)

# initialize the collector
collector = unstable.Collector.options(name="Collector").remote(
    vllm_config=vllm_config, tracker=tracker, buffer=step_buffer, game_scheduler=game_scheduler,
)

# initialize the learner
learner = unstable.A2CLearner.options(num_gpus=1, name="Learner").remote(
    model_name=MODEL_NAME,
    lora_cfg=lora_config,
    batch_size=BATCH_SIZE,
    mini_batch_size=MINI_BATCH_SIZE,
    learning_rate=LR,
    grad_clip=GRAD_CLIP,
    buffer=step_buffer,
    tracker=tracker,
    model_registry=model_registry,
    activation_checkpointing=True,
    gradient_checkpointing=True,
    use_trainer_cache=False
)
ray.get(learner.initialize_algorithm.remote(infer_mini_batch_size=32, critic_learning_rate=5e-5, normalize_adv=True, max_train_len=MAX_TRAIN_SEQ_LEN, max_generation_len=MAX_GENERATION_LENGTH))


try:
    collector.collect.remote(num_train_workers=COLLECTION_WORKERS, num_eval_workers=EVALUATION_WORKERS)
    ray.get(learner.train.remote(ITERATIONS))
finally:
    ray.kill(collector, no_restart=True)
    ray.shutdown()<|MERGE_RESOLUTION|>--- conflicted
+++ resolved
@@ -1,19 +1,11 @@
 import time, ray, unstable
 import unstable.reward_transformations as retra
 
-<<<<<<< HEAD
 # always uses 1 learner and the remainder of the GPUS as actors
 COLLECTION_WORKERS = 200
 EVALUATION_WORKERS = 16
 ITERATIONS = 200
 MODEL_NAME = "Qwen/Qwen3-1.7B-Base"
-# MODEL_NAME = "meta-llama/Llama-3.2-3B-Instruct"
-=======
-COLLECTION_WORKERS = 384
-EVALUATION_WORKERS = 16
-ITERATIONS = 200
-MODEL_NAME = "Qwen/Qwen3-1.7B-Base"
->>>>>>> c84b1cea
 BATCH_SIZE = 384
 MINI_BATCH_SIZE = 1
 BUFFER_SIZE = 384*2
@@ -21,15 +13,6 @@
 GRAD_CLIP = 0.2
 MAX_TRAIN_SEQ_LEN = 3000
 MAX_GENERATION_LENGTH = 4096 
-<<<<<<< HEAD
-
-# vRAM optimization
-ACTIVATION_CHECKPOINTING = True
-GRADIENT_CHECKPOINTING = True
-USE_TRAINER_CACHE = False
-
-=======
->>>>>>> c84b1cea
 
 lora_config = {
     "lora_rank": 32, "lora_alpha": 32, "lora_dropout": 0.0,
@@ -47,12 +30,7 @@
 # initialize environment scheduler
 env_sampler = unstable.samplers.env_samplers.UniformRandomEnvSampler(
     train_env_specs=[
-<<<<<<< HEAD
         unstable.TrainEnvSpec(env_id="SimpleTak-v0-train", num_players=2, num_actors=2, prompt_template="qwen3-zs"),
-        # unstable.TrainEnvSpec(env_id="SimpleTak-v0-train", num_players=2, num_actors=2, prompt_template="qwen3-zs"),
-=======
-        unstable.TrainEnvSpec(env_id="SimpleTak-v0-train", num_players=2, num_actors=2, prompt_template="qwen3-zs"), # if num_players == num_actors, it's mirror self-play and no opponents will be sampled
->>>>>>> c84b1cea
     ],
     eval_env_specs=[
         unstable.EvalEnvSpec(env_id="SimpleTak-v0-train", num_players=2, prompt_template="qwen3-zs"),
@@ -75,13 +53,6 @@
 
 # build game scheduler
 game_scheduler = unstable.GameScheduler.options(name="GameScheduler").remote(model_sampler=model_sampler, env_sampler=env_sampler, logging_dir=ray.get(tracker.get_log_dir.remote()))
-<<<<<<< HEAD
-
-
-
-
-=======
->>>>>>> c84b1cea
 
 # Data Buffer
 step_buffer = unstable.EpisodeBuffer.options(name="Buffer").remote(
